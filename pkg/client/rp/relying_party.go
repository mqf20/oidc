--- conflicted
+++ resolved
@@ -333,29 +333,6 @@
 	}
 }
 
-<<<<<<< HEAD
-// Discover calls the discovery endpoint of the provided issuer and returns the found endpoints
-//
-// deprecated: use client.Discover
-func Discover(issuer string, httpClient *http.Client) (Endpoints, error) {
-	wellKnown := strings.TrimSuffix(issuer, "/") + oidc.DiscoveryEndpoint
-	req, err := http.NewRequest("GET", wellKnown, nil)
-	if err != nil {
-		return Endpoints{}, err
-	}
-	discoveryConfig := new(oidc.DiscoveryConfiguration)
-	err = httphelper.HttpRequest(httpClient, req, &discoveryConfig)
-	if err != nil {
-		return Endpoints{}, err
-	}
-	if discoveryConfig.Issuer != issuer {
-		return Endpoints{}, fmt.Errorf("%w: Expected: %s, got: %s", oidc.ErrIssuerInvalid, discoveryConfig.Issuer, issuer)
-	}
-	return GetEndpoints(discoveryConfig), nil
-}
-
-=======
->>>>>>> 0f8a0585
 // AuthURL returns the auth request url
 // (wrapping the oauth2 `AuthCodeURL`)
 func AuthURL(state string, rp RelyingParty, opts ...AuthURLOpt) string {
